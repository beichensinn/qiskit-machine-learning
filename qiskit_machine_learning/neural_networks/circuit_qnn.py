--- conflicted
+++ resolved
@@ -68,16 +68,7 @@
         """
 
         # copy circuit and add measurements in case non are given
-        # todo: handle quantum_instance as None
-        # if quantum_instance is None:
-        #     raise QiskitMachineLearningError("A QuantumInstance or Backend must be supplied "
-        #                                      "to run the quantum algorithm.")
-
-        if isinstance(quantum_instance, (BaseBackend, Backend)):
-            quantum_instance = QuantumInstance(quantum_instance)
-
         self._circuit = circuit.copy()
-
         if quantum_instance.is_statevector:
             if len(self._circuit.clbits) > 0:
                 self._circuit.remove_final_measurements()
@@ -108,6 +99,9 @@
                 output_shape_ = (2**circuit.num_qubits,)
 
         self._gradient = gradient
+
+        if isinstance(quantum_instance, (BaseBackend, Backend)):
+            quantum_instance = QuantumInstance(quantum_instance)
         self._quantum_instance = quantum_instance
         self._sampler = CircuitSampler(quantum_instance, param_qobj=False, caching='all')
 
@@ -155,41 +149,20 @@
             self._circuit.measure_all()
 
     def _sample(self, input_data: np.ndarray, weights: np.ndarray) -> np.ndarray:
-        # todo: batches
         if self._quantum_instance.is_statevector:
             raise QiskitMachineLearningError('Sampling does not work with statevector simulator!')
 
         # combine parameter dictionary
-        # param_values = {p: input_data[i] for i, p in enumerate(self.input_params)}
-        # param_values.update({p: weights[i] for i, p in enumerate(self.weight_params)})
+        param_values = {p: input_data[i] for i, p in enumerate(self.input_params)}
+        param_values.update({p: weights[i] for i, p in enumerate(self.weight_params)})
 
         # evaluate operator
-        orig_memory = self._quantum_instance.backend_options.get('memory')
-        self._quantum_instance.backend_options['memory'] = True
-
-        circuits = []
-        # iterate over rows, each row is an element of a batch
-        for i in range(input_data.shape[0]):
-            param_values = {input_param: input_data[i, j]
-                            for j, input_param in enumerate(self.input_params)}
-            param_values.update({weight_param: weights[j]
-                                 for j, weight_param in enumerate(self.weight_params)})
-            circuits.append(self._circuit.bind_parameters(param_values))
-
-        # result = self._quantum_instance.execute(self._circuit.bind_parameters(param_values))
-        result = self._quantum_instance.execute(circuits)
-        self._quantum_instance.backend_options['memory'] = orig_memory
-
-        # todo: interpret results
+        orig_memory = self.quantum_instance.backend_options.get('memory')
+        self.quantum_instance.backend_options['memory'] = True
+        result = self.quantum_instance.execute(self.circuit.bind_parameters(param_values))
+        self.quantum_instance.backend_options['memory'] = orig_memory
+
         # return samples
-<<<<<<< HEAD
-        # todo: .get_memory(by circuit) and combine
-        return np.array([self._interpret_bitstring(b) for b in result.get_memory()])
-
-    def _probabilities(self, input_data: np.ndarray, weights: np.ndarray
-                       ) -> Union[np.ndarray, Dict[Any, float]]:
-        # todo: batches
-=======
         memory = result.get_memory()
         samples = np.zeros((1, *self.output_shape))
         for i, b in enumerate(memory):
@@ -198,7 +171,6 @@
 
     def _probabilities(self, input_data: np.ndarray, weights: np.ndarray
                        ) -> Union[np.ndarray, SparseArray]:
->>>>>>> 83c3add9
         # combine parameter dictionary
         param_values = {p: input_data[:, i] for i, p in enumerate(self.input_params)}
         param_values.update({p: weights[i] for i, p in enumerate(self.weight_params)})
@@ -227,14 +199,8 @@
         return prob
 
     def _probability_gradients(self, input_data: np.ndarray, weights: np.ndarray
-<<<<<<< HEAD
-                               ) -> Tuple[Union[np.ndarray, List[Dict]],
-                                          Union[np.ndarray, List[Dict]]]:
-        # todo: batches
-=======
                                ) -> Tuple[Union[np.ndarray, SparseArray],
                                           Union[np.ndarray, SparseArray]]:
->>>>>>> 83c3add9
         # combine parameter dictionary
         param_values = {p: input_data[i] for i, p in enumerate(self.input_params)}
         param_values.update({p: weights[i] for i, p in enumerate(self.weight_params)})
