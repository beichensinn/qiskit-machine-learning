--- conflicted
+++ resolved
@@ -14,7 +14,7 @@
 
 from numbers import Integral
 from typing import (Tuple, Union, List,
-                    Callable, Optional, cast, Iterable)
+                    Callable, Optional, Dict, cast, Iterable)
 
 import numpy as np
 from sparse import SparseArray, DOK
@@ -82,12 +82,7 @@
         self._weight_params = list(weight_params or [])
         self._interpret = interpret if interpret else lambda x: x
         sparse_ = sparse
-<<<<<<< HEAD
-
-        # this definition required by mypy
-=======
         # this definition is required by mypy
->>>>>>> c030e4c6
         output_shape_: Union[int, Tuple[int, ...]] = -1
         if sampling:
             num_samples = quantum_instance.run_config.shots
@@ -157,7 +152,6 @@
         elif len(self._circuit.clbits) == 0:
             self._circuit.measure_all()
 
-<<<<<<< HEAD
     def set_interpret(self, interpret, output_shape=None):
         """ Change 'interpret' and corresponding 'output_shape'. If self.sampling==True, the
         output _shape does not have to be set and is inferred from the interpret function. Otherwise,
@@ -181,8 +175,8 @@
                 output_shape = (output_shape,)
             self._output_shape = output_shape
 
-=======
->>>>>>> c030e4c6
+    def _sample(self, input_data: Optional[np.ndarray], weights: Optional[np.ndarray]
+                ) -> np.ndarray:
     def _sample(self, input_data: Optional[np.ndarray], weights: Optional[np.ndarray]
                 ) -> np.ndarray:
         if self._quantum_instance.is_statevector:
@@ -237,7 +231,6 @@
         for i, circuit in enumerate(circuits):
             counts = result.get_counts(circuit)
             shots = sum(counts.values())
-<<<<<<< HEAD
 
             # evaluate probabilities
             for b, v in counts.items():
@@ -247,17 +240,6 @@
                 key = (i, *key)  # type: ignore
                 prob[key] += v / shots
 
-=======
-
-            # evaluate probabilities
-            for b, v in counts.items():
-                key = self._interpret(int(b, 2))
-                if isinstance(key, Integral):
-                    key = (cast(int, key),)
-                key = (i, *key)  # type: ignore
-                prob[key] += v / shots
-
->>>>>>> c030e4c6
         if self.sparse:
             return prob.to_coo()
         else:
@@ -269,11 +251,6 @@
         rows = input_data.shape[0]
 
         # initialize empty gradients
-<<<<<<< HEAD
-        input_grad: Union[np.ndarray, SparseArray] = None
-        weights_grad: Union[np.ndarray, SparseArray] = None
-=======
->>>>>>> c030e4c6
         if self._sparse:
             if self.num_inputs > 0:
                 input_grad = DOK((rows, *self.output_shape, self.num_inputs))
@@ -301,17 +278,10 @@
             # construct gradients
             for i in range(self.num_inputs + self.num_weights):
                 coo_grad = coo_matrix(grad[i])  # this works for sparse and dense case
-<<<<<<< HEAD
 
                 # get index for input or weights gradients
                 j = i if i < self.num_inputs else i - self.num_inputs
 
-=======
-
-                # get index for input or weights gradients
-                j = i if i < self.num_inputs else i - self.num_inputs
-
->>>>>>> c030e4c6
                 for _, k, val in zip(coo_grad.row, coo_grad.col, coo_grad.data):
 
                     # interpret integer and construct key
