# This code is part of Qiskit.
#
# (C) Copyright IBM 2020, 2021.
#
# This code is licensed under the Apache License, Version 2.0. You may
# obtain a copy of this license in the LICENSE.txt file in the root directory
# of this source tree or at http://www.apache.org/licenses/LICENSE-2.0.
#
# Any modifications or derivative works of this code must retain this
# copyright notice, and modified files need to carry a notice indicating
# that they have been altered from the originals.

"""An Opflow Quantum Neural Network that allows to use a parametrized opflow object as a
neural network."""

from typing import List, Optional, Union, Tuple

import numpy as np
from qiskit.circuit import Parameter
from qiskit.opflow import Gradient, CircuitSampler, ListOp, OperatorBase, ExpectationBase
from qiskit.providers import BaseBackend, Backend
from qiskit.utils import QuantumInstance
from qiskit.utils.backend_utils import is_aer_provider
from sparse import SparseArray

from .neural_network import NeuralNetwork
from .. import QiskitMachineLearningError


class OpflowQNN(NeuralNetwork):
    """Opflow Quantum Neural Network."""

    def __init__(self, operator: OperatorBase,
                 input_params: Optional[List[Parameter]] = None,
                 weight_params: Optional[List[Parameter]] = None,
                 exp_val: Optional[ExpectationBase] = None,
                 gradient: Optional[Gradient] = None,
                 quantum_instance: Optional[Union[QuantumInstance, BaseBackend, Backend]] = None):
        """Initializes the Opflow Quantum Neural Network.

        Args:
            operator: The parametrized operator that represents the neural network.
            input_params: The operator parameters that correspond to the input of the network.
            weight_params: The operator parameters that correspond to the trainable weights.
            exp_val: The Expected Value converter to be used for the operator.
            gradient: The Gradient converter to be used for the operator's backward pass.
            quantum_instance: The quantum instance to evaluate the network.
        """
<<<<<<< HEAD
        #  TODO: most of these should be private properties
        self.operator = operator
        self.input_params = list(input_params or [])
        self.weight_params = list(weight_params or [])
        self.exp_val = exp_val  # TODO: currently not used by Gradient!
        self.gradient = gradient or Gradient()
=======
        self._input_params = list(input_params) or []
        self._weight_params = list(weight_params) or []
>>>>>>> c030e4c6

        if isinstance(quantum_instance, (BaseBackend, Backend)):
            quantum_instance = QuantumInstance(quantum_instance)

        if quantum_instance:
            self._quantum_instance = quantum_instance
            self._circuit_sampler = CircuitSampler(
                self._quantum_instance,
<<<<<<< HEAD
                param_qobj=is_aer_provider(self._quantum_instance.backend)
            )
            # TODO: replace by extended caching in circuit sampler after merged: "caching='all'"
            self._gradient_sampler = deepcopy(self._circuit_sampler)
        else:
            self._quantum_instance = None
            self._circuit_sampler = None
            self._gradient_sampler = None
=======
                param_qobj=is_aer_provider(self._quantum_instance.backend),
                caching="all"
            )
        else:
            self._quantum_instance = None
            self._circuit_sampler = None
>>>>>>> c030e4c6

        gradient = gradient or Gradient()
        self._forward_operator = exp_val.convert(operator) if exp_val else operator
        self._gradient_operator = gradient.convert(operator,
                                                   self._input_params + self._weight_params)
        output_shape = self._get_output_shape_from_op(operator)
        super().__init__(len(self._input_params), len(self._weight_params),
                         sparse=False, output_shape=output_shape)

    def _get_output_shape_from_op(self, op: OperatorBase) -> Tuple[int, ...]:
        """Determines the output shape of a given operator."""
        # TODO: should eventually be moved to opflow
        # this "if" statement is on purpose, to prevent sub-classes.
        # pylint:disable=unidiomatic-typecheck
        if type(op) == ListOp:
            shapes = []
            for op_ in op.oplist:
                shape_ = self._get_output_shape_from_op(op_)
                shapes += [shape_]
            if not np.all([shape == shapes[0] for shape in shapes]):
                raise QiskitMachineLearningError(
                    'Only supports ListOps with children that return the same shape.')
            if shapes[0] == (1,):
                out = op.combo_fn(np.zeros((len(op.oplist))))
            else:
                out = op.combo_fn(np.zeros((len(op.oplist), *shapes[0])))
            return out.shape
        else:
            return (1,)

    def _forward(self, input_data: Optional[np.ndarray], weights: Optional[np.ndarray]
                 ) -> Union[np.ndarray, SparseArray]:
        # combine parameter dictionary
        # take i-th column as values for the i-th param in a batch
<<<<<<< HEAD
        param_values = {p: input_data[:, i].tolist() for i, p in enumerate(self.input_params)}
        param_values.update({p: [weights[i]] * input_data.shape[0]
                             for i, p in enumerate(self.weight_params)})

        # evaluate operator
        if self._circuit_sampler:
            op = self._circuit_sampler.convert(self.forward_operator, param_values)
            result = np.real(op.eval())
        else:
            # TODO: batches: does bind_parameters support a list of values and what the output is?
            op = self.forward_operator.bind_parameters(param_values)
=======
        param_values = {p: input_data[:, i].tolist() for i, p in enumerate(self._input_params)}
        param_values.update({p: [weights[i]] * input_data.shape[0]
                             for i, p in enumerate(self._weight_params)})

        # evaluate operator
        if self._circuit_sampler:
            op = self._circuit_sampler.convert(self._forward_operator, param_values)
            result = np.real(op.eval())
        else:
            op = self._forward_operator.bind_parameters(param_values)
>>>>>>> c030e4c6
            result = np.real(op.eval())
        result = np.array(result)
        return result.reshape(-1, *self.output_shape)

    def _backward(self, input_data: Optional[np.ndarray], weights: Optional[np.ndarray]
                  ) -> Tuple[Optional[Union[np.ndarray, SparseArray]],
                             Optional[Union[np.ndarray, SparseArray]]]:
        # combine parameter dictionary

        # iterate over rows, each row is an element of a batch
        batch_size = input_data.shape[0]
        grad_all = np.zeros((batch_size, *self.output_shape, self.num_inputs + self.num_weights))
        for row in range(batch_size):
            # take i-th column as values for the i-th param in a batch
<<<<<<< HEAD
            param_values = {p: input_data[row, j] for j, p in enumerate(self.input_params)}
            param_values.update({p: weights[j] for j, p in enumerate(self.weight_params)})

            # evaluate gradient over all parameters
            if self._gradient_sampler:
                grad = self._gradient_sampler.convert(self.gradient_operator, param_values)
=======
            param_values = {p: input_data[row, j] for j, p in enumerate(self._input_params)}
            param_values.update({p: weights[j] for j, p in enumerate(self._weight_params)})

            # evaluate gradient over all parameters
            if self._circuit_sampler:
                grad = self._circuit_sampler.convert(self._gradient_operator, param_values)
>>>>>>> c030e4c6
                # TODO: this should not be necessary and is a bug!
                grad = grad.bind_parameters(param_values)
                grad = np.real(grad.eval())
            else:
<<<<<<< HEAD
                grad = self.gradient_operator.bind_parameters(param_values)
=======
                grad = self._gradient_operator.bind_parameters(param_values)
>>>>>>> c030e4c6
                grad = np.real(grad.eval())
            grad_all[row, :] = grad.transpose()

        # split into and return input and weights gradients
<<<<<<< HEAD
        # TODO: handling of multi-dimensional output needs to be validated (e.g. for 2d output etc.)
=======
>>>>>>> c030e4c6
        input_grad = np.array(grad_all[:batch_size, :, :self.num_inputs])\
            .reshape(-1, *self.output_shape, self.num_inputs)

        weights_grad = np.array(grad_all[:batch_size, :, self.num_inputs:])\
            .reshape(-1, *self.output_shape, self.num_weights)

        return input_grad, weights_grad<|MERGE_RESOLUTION|>--- conflicted
+++ resolved
@@ -46,17 +46,8 @@
             gradient: The Gradient converter to be used for the operator's backward pass.
             quantum_instance: The quantum instance to evaluate the network.
         """
-<<<<<<< HEAD
-        #  TODO: most of these should be private properties
-        self.operator = operator
-        self.input_params = list(input_params or [])
-        self.weight_params = list(weight_params or [])
-        self.exp_val = exp_val  # TODO: currently not used by Gradient!
-        self.gradient = gradient or Gradient()
-=======
         self._input_params = list(input_params) or []
         self._weight_params = list(weight_params) or []
->>>>>>> c030e4c6
 
         if isinstance(quantum_instance, (BaseBackend, Backend)):
             quantum_instance = QuantumInstance(quantum_instance)
@@ -65,23 +56,12 @@
             self._quantum_instance = quantum_instance
             self._circuit_sampler = CircuitSampler(
                 self._quantum_instance,
-<<<<<<< HEAD
-                param_qobj=is_aer_provider(self._quantum_instance.backend)
-            )
-            # TODO: replace by extended caching in circuit sampler after merged: "caching='all'"
-            self._gradient_sampler = deepcopy(self._circuit_sampler)
-        else:
-            self._quantum_instance = None
-            self._circuit_sampler = None
-            self._gradient_sampler = None
-=======
                 param_qobj=is_aer_provider(self._quantum_instance.backend),
                 caching="all"
             )
         else:
             self._quantum_instance = None
             self._circuit_sampler = None
->>>>>>> c030e4c6
 
         gradient = gradient or Gradient()
         self._forward_operator = exp_val.convert(operator) if exp_val else operator
@@ -116,19 +96,6 @@
                  ) -> Union[np.ndarray, SparseArray]:
         # combine parameter dictionary
         # take i-th column as values for the i-th param in a batch
-<<<<<<< HEAD
-        param_values = {p: input_data[:, i].tolist() for i, p in enumerate(self.input_params)}
-        param_values.update({p: [weights[i]] * input_data.shape[0]
-                             for i, p in enumerate(self.weight_params)})
-
-        # evaluate operator
-        if self._circuit_sampler:
-            op = self._circuit_sampler.convert(self.forward_operator, param_values)
-            result = np.real(op.eval())
-        else:
-            # TODO: batches: does bind_parameters support a list of values and what the output is?
-            op = self.forward_operator.bind_parameters(param_values)
-=======
         param_values = {p: input_data[:, i].tolist() for i, p in enumerate(self._input_params)}
         param_values.update({p: [weights[i]] * input_data.shape[0]
                              for i, p in enumerate(self._weight_params)})
@@ -139,7 +106,6 @@
             result = np.real(op.eval())
         else:
             op = self._forward_operator.bind_parameters(param_values)
->>>>>>> c030e4c6
             result = np.real(op.eval())
         result = np.array(result)
         return result.reshape(-1, *self.output_shape)
@@ -154,38 +120,21 @@
         grad_all = np.zeros((batch_size, *self.output_shape, self.num_inputs + self.num_weights))
         for row in range(batch_size):
             # take i-th column as values for the i-th param in a batch
-<<<<<<< HEAD
-            param_values = {p: input_data[row, j] for j, p in enumerate(self.input_params)}
-            param_values.update({p: weights[j] for j, p in enumerate(self.weight_params)})
-
-            # evaluate gradient over all parameters
-            if self._gradient_sampler:
-                grad = self._gradient_sampler.convert(self.gradient_operator, param_values)
-=======
             param_values = {p: input_data[row, j] for j, p in enumerate(self._input_params)}
             param_values.update({p: weights[j] for j, p in enumerate(self._weight_params)})
 
             # evaluate gradient over all parameters
             if self._circuit_sampler:
                 grad = self._circuit_sampler.convert(self._gradient_operator, param_values)
->>>>>>> c030e4c6
                 # TODO: this should not be necessary and is a bug!
                 grad = grad.bind_parameters(param_values)
                 grad = np.real(grad.eval())
             else:
-<<<<<<< HEAD
-                grad = self.gradient_operator.bind_parameters(param_values)
-=======
                 grad = self._gradient_operator.bind_parameters(param_values)
->>>>>>> c030e4c6
                 grad = np.real(grad.eval())
             grad_all[row, :] = grad.transpose()
 
         # split into and return input and weights gradients
-<<<<<<< HEAD
-        # TODO: handling of multi-dimensional output needs to be validated (e.g. for 2d output etc.)
-=======
->>>>>>> c030e4c6
         input_grad = np.array(grad_all[:batch_size, :, :self.num_inputs])\
             .reshape(-1, *self.output_shape, self.num_inputs)
 
