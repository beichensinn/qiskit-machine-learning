--- conflicted
+++ resolved
@@ -89,11 +89,7 @@
         Returns:
             The sample results of the neural network of the shape (output_shape).
         """
-<<<<<<< HEAD
-        input_, _ = self._validate_input(input_data)
-=======
         input_, shape = self._validate_input(input_data)
->>>>>>> c030e4c6
         weights_ = self._validate_weights(weights)
         output_data = self._sample(input_, weights_)
         return self._validate_forward_output(output_data, shape)
@@ -118,11 +114,7 @@
         Returns:
             The sample histogram of the neural network.
         """
-<<<<<<< HEAD
-        input_, _ = self._validate_input(input_data)
-=======
         input_, shape = self._validate_input(input_data)
->>>>>>> c030e4c6
         weights_ = self._validate_weights(weights)
         output_data = self._probabilities(input_, weights_)
         return self._validate_forward_output(output_data, shape)
@@ -150,11 +142,7 @@
         Returns:
             The probability gradients.
         """
-<<<<<<< HEAD
-        input_, _ = self._validate_input(input_data)
-=======
         input_, shape = self._validate_input(input_data)
->>>>>>> c030e4c6
         weights_ = self._validate_weights(weights)
         input_grad, weight_grad = self._probability_gradients(input_, weights_)
         input_grad_reshaped, weight_grad_reshaped = \
