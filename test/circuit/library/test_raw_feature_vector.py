--- conflicted
+++ resolved
@@ -17,18 +17,14 @@
 
 import numpy as np
 from qiskit import transpile, Aer
-<<<<<<< HEAD
-from qiskit.utils import QuantumInstance
-from qiskit.exceptions import QiskitError
-=======
 from qiskit.algorithms.optimizers import COBYLA
->>>>>>> 17474be2
 from qiskit.circuit import QuantumCircuit
 from qiskit.circuit.library import EfficientSU2
 from qiskit.exceptions import QiskitError
 from qiskit.quantum_info import Statevector
 from qiskit_machine_learning.circuit.library import RawFeatureVector
 from qiskit_machine_learning.algorithms import VQC
+from qiskit_machine_learning.datasets import wine
 
 
 class TestRawFeatureVector(QiskitMachineLearningTestCase):
@@ -108,6 +104,24 @@
     #     score = vqc.score(X, y)
     #     self.assertGreater(score, 0.5)
 
+    def test_usage_in_vqc(self):
+        """Test using the circuit the a single VQC iteration works."""
+        feature_dim = 4
+        _, training_input, test_input, _ = wine(training_size=1,
+                                                test_size=1,
+                                                n=feature_dim,
+                                                plot_data=False)
+        feature_map = RawFeatureVector(feature_dimension=feature_dim)
+
+        vqc = VQC(COBYLA(maxiter=1),
+                  feature_map,
+                  EfficientSU2(feature_map.num_qubits, reps=1),
+                  training_input,
+                  test_input)
+        backend = Aer.get_backend('qasm_simulator')
+        result = vqc.run(backend)
+        self.assertTrue(result['eval_count'] > 0)
+
     def test_bind_after_composition(self):
         """Test binding the parameters after the circuit was composed onto a larger one."""
         circuit = QuantumCircuit(2)
