--- conflicted
+++ resolved
@@ -123,14 +123,6 @@
     def test_opflow_qnn_2_1(self, q_i):
         """ Test Opflow QNN with input/output dimension 2/1."""
 
-<<<<<<< HEAD
-        if q_i == 'sv':
-            quantum_instance = self.sv_quantum_instance
-        else:
-            quantum_instance = self.qasm_quantum_instance
-
-=======
->>>>>>> 2cdb4983
         # construct QNN
         if q_i == 'sv':
             quantum_instance = self.sv_quantum_instance
